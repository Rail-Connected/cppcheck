--- conflicted
+++ resolved
@@ -535,9 +535,8 @@
             const bool escape = Token::Match(tok->astParent(), "return|throw");
             for (const LifetimeToken& lt : getLifetimeTokens(getParentLifetime(val.tokvalue), escape)) {
                 const Token * tokvalue = lt.token;
-<<<<<<< HEAD
                 if (val.isLocalLifetimeValue()) {
-                    if (Token::Match(tok->astParent(), "return|throw")) {
+                    if (escape) {
                         if (getPointerDepth(tok) < getPointerDepth(tokvalue))
                             continue;
                         if (!isLifetimeBorrowed(tok, mSettings))
@@ -559,27 +558,6 @@
                 }
                 if (tokvalue->variable() && (isInScope(tokvalue->variable()->nameToken(), tok->scope()) ||
                                              (val.isSubFunctionLifetimeValue() && isDanglingSubFunction(tokvalue, tok)))) {
-=======
-                if (escape) {
-                    if (getPointerDepth(tok) < getPointerDepth(tokvalue))
-                        continue;
-                    if (!isLifetimeBorrowed(tok, mSettings))
-                        continue;
-                    if ((tokvalue->variable() && !isEscapedReference(tokvalue->variable()) &&
-                         isInScope(tokvalue->variable()->nameToken(), scope)) ||
-                        isDeadTemporary(mTokenizer->isCPP(), tokvalue, tok, &mSettings->library)) {
-                        errorReturnDanglingLifetime(tok, &val);
-                        break;
-                    }
-                } else if (tokvalue->variable() && isDeadScope(tokvalue->variable()->nameToken(), tok->scope())) {
-                    errorInvalidLifetime(tok, &val);
-                    break;
-                } else if (!tokvalue->variable() &&
-                           isDeadTemporary(mTokenizer->isCPP(), tokvalue, tok, &mSettings->library)) {
-                    errorDanglingTemporaryLifetime(tok, &val);
-                    break;
-                } else if (tokvalue->variable() && isInScope(tokvalue->variable()->nameToken(), tok->scope())) {
->>>>>>> e802d853
                     const Variable * var = nullptr;
                     const Token * tok2 = tok;
                     if (Token::simpleMatch(tok->astParent(), "=")) {
