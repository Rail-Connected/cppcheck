--- conflicted
+++ resolved
@@ -77,12 +77,7 @@
     }
 }
 
-<<<<<<< HEAD
-
 ShowTypes ResultsTree::SeverityToShowType(const QString & severity)
-=======
-ShowTypes ResultsTree::SeverityToShowType(const QString &severity)
->>>>>>> 55ad06a7
 {
     if (severity == "all")
         return SHOW_ALL;
