--- conflicted
+++ resolved
@@ -1751,9 +1751,7 @@
               "}\n"
              );
         ASSERT_EQUALS("", errout.str());
-    }
-
-<<<<<<< HEAD
+
         // ticket 2495
         check("void f() {\n"
               "    static float col[][3]={\n"
@@ -1769,15 +1767,21 @@
              );
         ASSERT_EQUALS("", errout.str());
 
-
-=======
+        // ticket 155
+        check("void f() {\n"
+              "    char buff1[1024*64],buff2[sizeof(buff1)*2];\n"
+              "}\n"
+             );
+        ASSERT_EQUALS("", errout.str());
+
+    }
+
     void clarifyCalculation()
     {
         check("int f(char c) {\n"
               "    return 10 * (c == 0) ? 1 : 2;\n"
               "}");
         ASSERT_EQUALS("[test.cpp:2]: (information) Please clarify precedence: 'a*b?..'\n", errout.str());
->>>>>>> a596a7a8
 
         check("void f(char c) {\n"
               "    printf(\"%i\", 10 * (c == 0) ? 1 : 2);\n"
